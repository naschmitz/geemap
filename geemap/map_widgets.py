"""Various ipywidgets that can be added to a map."""

import functools
import pathlib
from typing import Any, Callable, Dict, List, Optional, Tuple, Union

import IPython
from IPython.display import HTML, display

import anywidget
import ee
import ipywidgets
import traitlets

from . import coreutils


class TypedTuple(traitlets.Container):
    """A trait for a tuple of any length with type-checked elements."""

    klass = tuple
    _cast_types = (list,)


def _set_css_in_cell_output(info: Any) -> None:
    """Sets CSS styles in the cell output for different themes.

    Args:
        info (Any): Information passed to the function (unused).

    Returns:
        None
    """
    display(
        HTML(
            """
            <style>
                .geemap-dark {
                    --jp-widgets-color: white;
                    --jp-widgets-label-color: white;
                    --jp-ui-font-color1: white;
                    --jp-layout-color2: #454545;
                    background-color: #383838;
                }

                .geemap-dark .jupyter-button {
                    --jp-layout-color3: #383838;
                }

                .geemap-colab {
                    background-color: var(--colab-primary-surface-color, white);
                }

                .geemap-colab .jupyter-button {
                    --jp-layout-color3: var(--colab-primary-surface-color, white);
                }
            </style>
            """
        )
    )


try:
    IPython.get_ipython().events.register("pre_run_cell", _set_css_in_cell_output)
except AttributeError:
    pass


class Theme:
    """Applies dynamic theme in Colab, otherwise light."""

    current_theme = "colab" if coreutils.in_colab_shell() else "light"

    @staticmethod
    def apply(cls: Any) -> Any:
        """Applies the theme to the given class.

        Args:
            cls (Any): The class to which the theme will be applied.

        Returns:
            Any: The class with the applied theme.
        """
        original_init = cls.__init__

        @functools.wraps(cls.__init__)
        def wrapper(self, *args, **kwargs):
            original_init(self, *args, **kwargs)
            self.add_class("geemap-{}".format(Theme.current_theme))

        cls.__init__ = wrapper
        return cls


@Theme.apply
class Colorbar(ipywidgets.Output):
    """A matplotlib colorbar widget that can be added to the map."""

    def __init__(
        self,
        vis_params: Optional[Union[Dict[str, Any], list, tuple]] = None,
        cmap: str = "gray",
        discrete: bool = False,
        label: Optional[str] = None,
        orientation: str = "horizontal",
        transparent_bg: bool = False,
        font_size: int = 9,
        axis_off: bool = False,
        max_width: Optional[str] = None,
        **kwargs: Any,
    ):
        """Add a matplotlib colorbar to the map.

        Args:
            vis_params (dict): Visualization parameters as a dictionary. See
                https://developers.google.com/earth-engine/guides/image_visualization # noqa
                for options.
            cmap (str, optional): Matplotlib colormap. Defaults to "gray". See
                https://matplotlib.org/3.3.4/tutorials/colors/colormaps.html#sphx-glr-tutorials-colors-colormaps-py # noqa
                for options.
            discrete (bool, optional): Whether to create a discrete colorbar.
                Defaults to False.
            label (str, optional): Label for the colorbar. Defaults to None.
            orientation (str, optional): Orientation of the colorbar, such as
                "vertical" and "horizontal". Defaults to "horizontal".
            transparent_bg (bool, optional): Whether to use transparent
                background. Defaults to False.
            font_size (int, optional): Font size for the colorbar. Defaults
                to 9.
            axis_off (bool, optional): Whether to turn off the axis. Defaults
                to False.
            max_width (str, optional): Maximum width of the colorbar in pixels.
                Defaults to None.

        Raises:
            TypeError: If the vis_params is not a dictionary.
            ValueError: If the orientation is not either horizontal or vertical.
            ValueError: If the provided min value is not convertible to float.
            ValueError: If the provided max value is not convertible to float.
            ValueError: If the provided opacity value is not convertible to float.
            ValueError: If cmap or palette is not provided.
        """

        import matplotlib  # pylint: disable=import-outside-toplevel
        import numpy  # pylint: disable=import-outside-toplevel

        if max_width is None:
            if orientation == "horizontal":
                max_width = "270px"
            else:
                max_width = "100px"

        if isinstance(vis_params, (list, tuple)):
            vis_params = {"palette": list(vis_params)}
        elif not vis_params:
            vis_params = {}

        if not isinstance(vis_params, dict):
            raise TypeError("The vis_params must be a dictionary.")

        if isinstance(kwargs.get("colors"), (list, tuple)):
            vis_params["palette"] = list(kwargs["colors"])

        width, height = self._get_dimensions(orientation, kwargs)

        vmin = vis_params.get("min", kwargs.pop("vmin", 0))
        try:
            vmin = float(vmin)
        except ValueError as err:
            raise ValueError("The provided min value must be scalar type.")

        vmax = vis_params.get("max", kwargs.pop("vmax", 1))
        try:
            vmax = float(vmax)
        except ValueError as err:
            raise ValueError("The provided max value must be scalar type.")

        alpha = vis_params.get("opacity", kwargs.pop("alpha", 1))
        try:
            alpha = float(alpha)
        except ValueError as err:
            raise ValueError("opacity or alpha value must be scalar type.")

        if "palette" in vis_params.keys():
            hexcodes = coreutils.to_hex_colors(
                coreutils.check_cmap(vis_params["palette"])
            )
            if discrete:
                cmap = matplotlib.colors.ListedColormap(hexcodes)
                linspace = numpy.linspace(vmin, vmax, cmap.N + 1)
                norm = matplotlib.colors.BoundaryNorm(linspace, cmap.N)
            else:
                cmap = matplotlib.colors.LinearSegmentedColormap.from_list(
                    "custom", hexcodes, N=256
                )
                norm = matplotlib.colors.Normalize(vmin=vmin, vmax=vmax)
        elif cmap:
            cmap = matplotlib.pyplot.get_cmap(cmap)
            norm = matplotlib.colors.Normalize(vmin=vmin, vmax=vmax)
        else:
            raise ValueError(
                'cmap keyword or "palette" key in vis_params must be provided.'
            )

        fig, ax = matplotlib.pyplot.subplots(figsize=(width, height))
        cb = matplotlib.colorbar.ColorbarBase(
            ax,
            norm=norm,
            alpha=alpha,
            cmap=cmap,
            orientation=orientation,
            **kwargs,
        )

        label = label or vis_params.get("bands") or kwargs.pop("caption", None)
        if label:
            cb.set_label(label, fontsize=font_size)

        if axis_off:
            ax.set_axis_off()
        ax.tick_params(labelsize=font_size)

        # Set the background color to transparent.
        if transparent_bg:
            fig.patch.set_alpha(0.0)

        super().__init__(layout=ipywidgets.Layout(width=max_width))
        with self:
            self.outputs = ()
            matplotlib.pyplot.show()

    def _get_dimensions(
        self, orientation: str, kwargs: Dict[str, Any]
    ) -> Tuple[float, float]:
        """Get the dimensions of the colorbar based on orientation.

        Args:
            orientation (str): Orientation of the colorbar.
            kwargs (Dict[str, Any]): Additional keyword arguments.

        Returns:
            Tuple[float, float]: Width and height of the colorbar.

        Raises:
            ValueError: If the orientation is not either horizontal or vertical.
        """
        default_dims = {"horizontal": (3.0, 0.3), "vertical": (0.3, 3.0)}
        if orientation in default_dims:
            default = default_dims[orientation]
            return (
                kwargs.get("width", default[0]),
                kwargs.get("height", default[1]),
            )
        raise ValueError(
            f"orientation must be one of [{', '.join(default_dims.keys())}]."
        )


@Theme.apply
class Legend(ipywidgets.VBox):
    """A legend widget that can be added to the map."""

    ALLOWED_POSITIONS = ["topleft", "topright", "bottomleft", "bottomright"]
    DEFAULT_COLORS = ["#8DD3C7", "#FFFFB3", "#BEBADA", "#FB8072", "#80B1D3"]
    DEFAULT_KEYS = ["One", "Two", "Three", "Four", "etc"]
    DEFAULT_MAX_HEIGHT = "400px"
    DEFAULT_MAX_WIDTH = "300px"

    def __init__(
        self,
        title: str = "Legend",
        legend_dict: Optional[Dict[str, str]] = None,
        keys: Optional[List[str]] = None,
        colors: Optional[List[Union[str, tuple]]] = None,
        position: str = "bottomright",
        builtin_legend: Optional[str] = None,
        add_header: bool = True,
        widget_args: Optional[Dict[str, Any]] = None,
        **kwargs: Any,
    ):
        """Adds a customized legend to the map.

         Args:
            title (str, optional): Title of the legend. Defaults to 'Legend'.
            legend_dict (dict, optional): A dictionary containing legend items
                as keys and color as values. If provided, keys and colors will
                be ignored. Defaults to None.
            keys (list, optional): A list of legend keys. Defaults to None.
            colors (list, optional): A list of legend colors. Defaults to None.
            position (str, optional): Position of the legend. Defaults to
                'bottomright'.
            builtin_legend (str, optional): Name of the builtin legend to add
                to the map. Defaults to None.
            add_header (bool, optional): Whether the legend can be closed or
                not. Defaults to True.
            widget_args (dict, optional): Additional arguments passed to the
                widget_template() function. Defaults to {}.

        Raises:
            TypeError: If the keys are not a list.
            TypeError: If the colors are not list.
            TypeError: If the colors are not a list of tuples.
            ValueError: If the legend template does not exist.
            ValueError: If a rgb value cannot to be converted to hex.
            ValueError: If the keys and colors are not the same length.
            ValueError: If the builtin_legend is not allowed.
            ValueError: If the position is not allowed.

        """
        import os  # pylint: disable=import-outside-toplevel
        import pkg_resources  # pylint: disable=import-outside-toplevel
        from .legends import builtin_legends  # pylint: disable=import-outside-toplevel

        if not widget_args:
            widget_args = {}

        pkg_dir = os.path.dirname(
            pkg_resources.resource_filename("geemap", "geemap.py")
        )
        legend_template = os.path.join(pkg_dir, "data/template/legend.html")

        if not os.path.exists(legend_template):
            raise ValueError("The legend template does not exist.")

        if legend_dict is not None:
            if not isinstance(legend_dict, dict):
                raise TypeError("The legend dict must be a dictionary.")
            else:
                keys = list(legend_dict.keys())
                colors = list(legend_dict.values())
                if all(isinstance(item, tuple) for item in colors):
                    colors = Legend.__convert_rgb_colors_to_hex(colors)

        if "labels" in kwargs:
            keys = kwargs["labels"]
            kwargs.pop("labels")

        if keys is not None:
            if not isinstance(keys, list):
                raise TypeError("The legend keys must be a list.")
        else:
            keys = Legend.DEFAULT_KEYS

        if colors is not None:
            if not isinstance(colors, list):
                raise TypeError("The legend colors must be a list.")
            elif all(isinstance(item, tuple) for item in colors):
                colors = Legend.__convert_rgb_colors_to_hex(colors)
            elif all((item.startswith("#") and len(item) == 7) for item in colors):
                pass
            elif all((len(item) == 6) for item in colors):
                pass
            else:
                raise TypeError("The legend colors must be a list of tuples.")
        else:
            colors = Legend.DEFAULT_COLORS

        if len(keys) != len(colors):
            raise ValueError("The legend keys and colors must be the same length.")

        allowed_builtin_legends = builtin_legends.keys()
        if builtin_legend is not None:
            builtin_legend_allowed = Legend.__check_if_allowed(
                builtin_legend, "builtin legend", allowed_builtin_legends
            )
            if builtin_legend_allowed:
                legend_dict = builtin_legends[builtin_legend]
                keys = list(legend_dict.keys())
                colors = list(legend_dict.values())
            if all(isinstance(item, tuple) for item in colors):
                colors = Legend.__convert_rgb_colors_to_hex(colors)

        Legend.__check_if_allowed(position, "position", Legend.ALLOWED_POSITIONS)
        header = []
        footer = []
        content = Legend.__create_legend_items(keys, colors)

        with open(legend_template) as f:
            lines = f.readlines()
            lines[3] = lines[3].replace("Legend", title)
            header = lines[:6]
            footer = lines[11:]

        legend_html = header + content + footer
        legend_text = "".join(legend_html)
        legend_output = ipywidgets.Output(layout=Legend.__create_layout(**kwargs))
        legend_widget = ipywidgets.HTML(value=legend_text)

        if add_header:
            if "show_close_button" not in widget_args:
                widget_args["show_close_button"] = False
            if "widget_icon" not in widget_args:
                widget_args["widget_icon"] = "bars"

            legend_output_widget = coreutils.widget_template(
                legend_output,
                position=position,
                display_widget=legend_widget,
                **widget_args,
            )
        else:
            legend_output_widget = legend_widget

        super().__init__(children=[legend_output_widget])

        legend_output.clear_output()
        with legend_output:
            display(legend_widget)

    def __check_if_allowed(
        value: str, value_name: str, allowed_list: List[str]
    ) -> bool:
        """Checks if a value is allowed.

        Args:
            value (str): The value to check.
            value_name (str): The name of the value.
            allowed_list (List[str]): The list of allowed values.

        Returns:
            bool: True if the value is allowed, otherwise raises a ValueError.

        Raises:
            ValueError: If the value is not allowed.
        """
        if value not in allowed_list:
            raise ValueError(
                "The "
                + value_name
                + " must be one of the following: {}.".format(", ".join(allowed_list))
            )
        return True

    def __convert_rgb_colors_to_hex(colors: List[tuple]) -> List[str]:
        """Converts a list of RGB colors to hex.

        Args:
            colors (List[tuple]): A list of RGB color tuples.

        Returns:
            List[str]: A list of hex color strings.

        Raises:
            ValueError: If unable to convert an RGB value to hex.
        """
        try:
            return [coreutils.rgb_to_hex(x) for x in colors]
        except:
            raise ValueError("Unable to convert rgb value to hex.")

    def __create_legend_items(keys: List[str], colors: List[str]) -> List[str]:
        """Creates HTML legend items.

        Args:
            keys (List[str]): A list of legend keys.
            colors (List[str]): A list of legend colors.

        Returns:
            List[str]: A list of HTML strings for the legend items.
        """
        legend_items = []
        for index, key in enumerate(keys):
            color = colors[index]
            if not color.startswith("#"):
                color = "#" + color
            item = "<li><span style='background:{};'></span>{}</li>\n".format(
                color, key
            )
            legend_items.append(item)
        return legend_items

    def __create_layout(**kwargs: Any) -> Dict[str, Optional[str]]:
        """Creates the layout for the legend.

        Args:
            **kwargs (Any): Additional keyword arguments for layout properties.

        Returns:
            Dict[str, Optional[str]]: A dictionary of layout properties.
        """
        height = Legend.__create_layout_property("height", None, **kwargs)

        min_height = Legend.__create_layout_property("min_height", None, **kwargs)

        if height is None:
            max_height = Legend.DEFAULT_MAX_HEIGHT
        else:
            max_height = Legend.__create_layout_property("max_height", None, **kwargs)

        width = Legend.__create_layout_property("width", None, **kwargs)

        if "min_width" not in kwargs:
            min_width = None

        if width is None:
            max_width = Legend.DEFAULT_MAX_WIDTH
        else:
            max_width = Legend.__create_layout_property(
                "max_width", Legend.DEFAULT_MAX_WIDTH, **kwargs
            )

        return {
            "height": height,
            "max_height": max_height,
            "max_width": max_width,
            "min_height": min_height,
            "min_width": min_width,
            "overflow": "scroll",
            "width": width,
        }

    def __create_layout_property(name, default_value, **kwargs):
        return default_value if name not in kwargs else kwargs[name]


@Theme.apply
class Inspector(anywidget.AnyWidget):
    """Inspector widget for Earth Engine data."""

    _esm = pathlib.Path(__file__).parent / "static" / "inspector.js"

    hide_close_button = traitlets.Bool(False).tag(sync=True)

    expand_points = traitlets.Bool(False).tag(sync=True)
    expand_pixels = traitlets.Bool(True).tag(sync=True)
    expand_objects = traitlets.Bool(False).tag(sync=True)

    point_info = traitlets.Dict({}).tag(sync=True)
    pixel_info = traitlets.Dict({}).tag(sync=True)
    object_info = traitlets.Dict({}).tag(sync=True)

    def __init__(
        self,
        host_map: "geemap.Map",
        names: Optional[Union[str, List[str]]] = None,
        visible: bool = True,
        decimals: int = 2,
        opened: bool = True,
        show_close_button: bool = True,
    ):
        """Creates an Inspector widget for Earth Engine data.

        Args:
            host_map (geemap.Map): The map to add the inspector widget to.
            names (list, optional): The list of layer names to be inspected.
                Defaults to None.
            visible (bool, optional): Whether to inspect visible layers only.
                Defaults to True.
            decimals (int, optional): The number of decimal places to round the
                values. Defaults to 2.
            opened (bool, optional): Whether the inspector is opened. Defaults
                to True.
            show_close_button (bool, optional): Whether to show the close
                button. Defaults to True.
        """
        super().__init__()

        self._host_map = host_map
        if not host_map:
            raise ValueError("Must pass a valid map when creating an inspector.")

        self._names = names
        self._visible = visible
        self._decimals = decimals
        self._opened = opened
        self.hide_close_button = not show_close_button

        self.on_close = None

        host_map.default_style = {"cursor": "crosshair"}
<<<<<<< HEAD

        left_padded_square = ipywidgets.Layout(
            width="28px", height="28px", padding="0px 0px 0px 4px"
        )

        self.toolbar_button = ipywidgets.ToggleButton(
            value=opened,
            tooltip="Inspector",
            icon="info",
            layout=left_padded_square,
        )
        self.toolbar_button.observe(self._on_toolbar_btn_click, "value")

        close_button = ipywidgets.ToggleButton(
            value=False,
            tooltip="Close the tool",
            icon="times",
            button_style="primary",
            layout=left_padded_square,
        )
        close_button.observe(self._on_close_btn_click, "value")

        point_checkbox = self._create_checkbox("Point", self._expand_point_tree)
        pixels_checkbox = self._create_checkbox("Pixels", self._expand_pixels_tree)
        objects_checkbox = self._create_checkbox("Objects", self._expand_objects_tree)
        point_checkbox.observe(self._on_point_checkbox_changed, "value")
        pixels_checkbox.observe(self._on_pixels_checkbox_changed, "value")
        objects_checkbox.observe(self._on_objects_checkbox_changed, "value")
        self.inspector_checks = ipywidgets.HBox(
            children=[
                ipywidgets.Label(
                    "Expand", layout=ipywidgets.Layout(padding="0px 8px 0px 4px")
                ),
                point_checkbox,
                pixels_checkbox,
                objects_checkbox,
            ]
        )

        if show_close_button:
            self.toolbar_header = ipywidgets.HBox(
                children=[close_button, self.toolbar_button]
            )
        else:
            self.toolbar_header = ipywidgets.HBox(children=[self.toolbar_button])
        self.tree_output = ipywidgets.VBox(
            children=[],
            layout=ipywidgets.Layout(
                max_width="600px", max_height="300px", overflow="auto", display="block"
            ),
        )
        self._clear_inspector_output()

=======
>>>>>>> 2d270a4a
        host_map.on_interaction(self._on_map_interaction)
        self.on_msg(self._handle_message_event)

    def cleanup(self):
        """Removes the widget from the map and performs cleanup."""
        if self._host_map:
            self._host_map.default_style = {"cursor": "default"}
            self._host_map.on_interaction(self._on_map_interaction, remove=True)
        if self.on_close is not None:
            self.on_close()

    def _handle_message_event(
        self, widget: ipywidgets.Widget, content: Dict[str, Any], buffers: List[Any]
    ) -> None:
        del widget, buffers  # Unused
        if content.get("type") == "click" and content.get("id") == "close":
            self._on_close_btn_click()

    def _on_map_interaction(self, **kwargs: Any) -> None:
        """Handles map interaction events.

        Args:
            **kwargs (Any): The interaction event arguments.
        """
        latlon = kwargs.get("coordinates", [])
        if kwargs.get("type") == "click":
            self._on_map_click(latlon)

    def _on_map_click(self, latlon: List[float]) -> None:
        """Handles map click events.

        Args:
            latlon (List[float]): The latitude and longitude of the click event.
        """
        if not latlon or len(latlon) < 2:
            return

        self._clear_inspector_output()
        self._host_map.default_style = {"cursor": "wait"}

        self.point_info = self._point_info(latlon)
        self.pixel_info = self._pixel_info(latlon)
        self.object_info = self._object_info(latlon)

        self._host_map.default_style = {"cursor": "crosshair"}

    def _clear_inspector_output(self) -> None:
        """Clears the inspector output."""
        self.point_info = {}
        self.pixel_info = {}
        self.object_info = {}

    def _on_close_btn_click(self) -> None:
        """Handles close button click events."""
        self.cleanup()

    def _get_visible_map_layers(self) -> Dict[str, Any]:
        """Gets the visible map layers.

        Returns:
            Dict[str, Any]: A dictionary of visible map layers.
        """
        layers = {}
        if self._names is not None:
            names = [names] if isinstance(names, str) else self._names
            for name in names:
                if name in self._host_map.ee_layers:
                    layers[name] = self._host_map.ee_layers[name]
        else:
            layers = self._host_map.ee_layers
        return {k: v for k, v in layers.items() if v["ee_layer"].visible}

    def _point_info(self, latlon: List[float]) -> Dict[str, Any]:
        """Gets information about a point.

        Args:
            latlon (List[float]): The latitude and longitude of the point.

        Returns:
            Dict[str, Any]: The node containing the point information.
        """
        scale = self._host_map.get_scale()
        label = (
            f"Point ({latlon[1]:.{self._decimals}f}, "
            + f"{latlon[0]:.{self._decimals}f}) at {int(scale)}m/px"
        )
        return coreutils.new_tree_node(
            label,
            [
                coreutils.new_tree_node(f"Longitude: {latlon[1]}"),
                coreutils.new_tree_node(f"Latitude: {latlon[0]}"),
                coreutils.new_tree_node(f"Zoom Level: {self._host_map.zoom}"),
                coreutils.new_tree_node(f"Scale (approx. m/px): {scale}"),
            ],
            top_level=True,
            expanded=self.expand_points,
        )

    def _query_point(
        self, latlon: List[float], ee_object: ee.ComputedObject
    ) -> Optional[Dict[str, Any]]:
        """Queries a point on the map.

        Args:
            latlon (List[float]): The latitude and longitude of the point.
            ee_object (ee.ComputedObject): The Earth Engine object to query.

        Returns:
            Optional[Dict[str, Any]]: The query result.
        """
        point = ee.Geometry.Point(latlon[::-1])
        scale = self._host_map.get_scale()
        if isinstance(ee_object, ee.ImageCollection):
            ee_object = ee_object.mosaic()
        if isinstance(ee_object, ee.Image):
            return ee_object.reduceRegion(ee.Reducer.first(), point, scale).getInfo()
        return None

    def _pixel_info(self, latlon: List[float]) -> Dict[str, Any]:
        """Gets information about pixels at a point.

        Args:
            latlon (List[float]): The latitude and longitude of the point.

        Returns:
            Dict[str, Any]: The node containing the pixels information.
        """

        root = coreutils.new_tree_node("Pixels", expanded=True, top_level=True)
        if not self._visible:
            return root

        layers = self._get_visible_map_layers()
        for layer_name, layer in layers.items():
            ee_object = layer["ee_object"]
            pixel = self._query_point(latlon, ee_object)
            if not pixel:
                continue
            pluralized_band = "band" if len(pixel) == 1 else "bands"
            ee_obj_type = ee_object.__class__.__name__
            label = f"{layer_name}: {ee_obj_type} ({len(pixel)} {pluralized_band})"
            layer_node = coreutils.new_tree_node(label, expanded=self.expand_pixels)
            for key, value in sorted(pixel.items()):
                if isinstance(value, float):
                    value = round(value, self._decimals)
                layer_node["children"].append(
                    coreutils.new_tree_node(
                        f"{key}: {value}", expanded=self.expand_pixels
                    )
                )
            root["children"].append(layer_node)

        return root

    def _get_bbox(self, latlon: List[float]) -> ee.Geometry.BBox:
        """Gets a bounding box around a point.

        Args:
            latlon (List[float]): The latitude and longitude of the point.

        Returns:
            ee.Geometry.BBox: The bounding box around the point.
        """
        lat, lon = latlon
        delta = 0.005
        return ee.Geometry.BBox(lon - delta, lat - delta, lon + delta, lat + delta)

    def _object_info(self, latlon: List[float]) -> Dict[str, Any]:
        """Gets information about objects at a point.

        Args:
            latlon (List[float]): The latitude and longitude of the point.

        Returns:
            ipytree.Node: The node containing the objects information.
        """
        root = coreutils.new_tree_node("Objects", top_level=True, expanded=True)
        if not self._visible:
            return root

        layers = self._get_visible_map_layers()
        point = ee.Geometry.Point(latlon[::-1])
        for layer_name, layer in layers.items():
            ee_object = layer["ee_object"]
            if isinstance(ee_object, ee.FeatureCollection):
                geom = ee.Feature(ee_object.first()).geometry()
                bbox = self._get_bbox(latlon)
                is_point = ee.Algorithms.If(
                    geom.type().compareTo(ee.String("Point")), point, bbox
                )
                ee_object = ee_object.filterBounds(is_point).first()
                tree_node = coreutils.build_computed_object_tree(
                    ee_object, layer_name, self.expand_objects
                )
                if tree_node:
                    root["children"].append(tree_node)

        return root


@Theme.apply
class LayerManagerRow(anywidget.AnyWidget):
    """A layer manager row widget for geemap."""

    _esm = pathlib.Path(__file__).parent / "static" / "layer_manager_row.js"
    name = traitlets.Unicode("").tag(sync=True)
    visible = traitlets.Bool(True).tag(sync=True)
    opacity = traitlets.Float(1).tag(sync=True)
    is_loading = traitlets.Bool(False).tag(sync=True)

    def __init__(self, host_map: "core.MapInterface", layer: Any):
        super().__init__()
        self.host_map = host_map
        self.layer = layer
        if not host_map or not layer:
            raise ValueError(
                "Must pass a valid map and layer when creating a layer manager row."
            )

        self.name = layer.name
        self.visible = self._get_layer_visibility()
        self.opacity = self._get_layer_opacity()

        self.opacity_link: Optional[ipywidgets.widget_link.Link] = None
        self.visibility_link: Optional[ipywidgets.widget_link.Link] = None
        self._setup_event_listeners()

    def _can_set_up_jslink(self, obj: Any, trait: str) -> bool:
        return isinstance(obj, ipywidgets.Widget) and hasattr(obj, trait)

    def _traitlet_link_type(self) -> Callable[..., Any]:
        if coreutils.in_colab_shell():
            # TODO: jslink doesn't work in Colab before the layers are added to the map.
            # A potential workaround is calling display() on the layer before jslinking.
            return ipywidgets.link
        return ipywidgets.jslink

    def _setup_event_listeners(self) -> None:
        self.layer.observe(self._on_layer_loading_changed, "loading")
        self.on_msg(self._handle_message_event)

        link_func = self._traitlet_link_type()
        if self._can_set_up_jslink(self.layer, "opacity"):
            self.opacity_link = link_func((self.layer, "opacity"), (self, "opacity"))
        if self._can_set_up_jslink(self.layer, "visible"):
            self.visibility_link = link_func((self.layer, "visible"), (self, "visible"))

    def _on_layer_loading_changed(self, change: Dict[str, Any]) -> None:
        self.is_loading = change.get("new", False)

    def _handle_message_event(
        self, widget: ipywidgets.Widget, content: Dict[str, Any], buffers: List[Any]
    ) -> None:
        del widget, buffers  # Unused
        if content.get("type") == "click":
            self._handle_button_click(content.get("id", ""))

    @traitlets.observe("opacity")
    def _on_opacity_change(self, change: Dict[str, Any]) -> None:
        if self._can_set_up_jslink(self.layer, "opacity"):
            return  # Return if the opacity is handled by a jslink.
        if opacity := change.get("new"):
            if self.layer in self.host_map.geojson_layers:
                # For GeoJSON layers, use style.opacity and style.fillOpacity.
                self.layer.style.update({"opacity": opacity, "fillOpacity": opacity})

    def _get_layer_opacity(self) -> float:
        if hasattr(self.layer, "opacity"):
            return self.layer.opacity
        elif self.layer in self.host_map.geojson_layers:
            opacity = self.layer.style.get("opacity", 1.0)
            fill_opacity = self.layer.style.get("fillOpacity", 1.0)
            return max(opacity, fill_opacity)
        return 1.0

    def _get_layer_visibility(self) -> bool:
        if hasattr(self.layer, "visible"):
            return self.layer.visible
        return True

    def _handle_button_click(self, msg_id: str) -> None:
        if msg_id == "settings":
            self._open_layer_editor()
        elif msg_id == "delete":
            self._delete_layer()

    def _open_layer_editor(self) -> None:
        metadata = self.host_map.ee_layers.get(self.name, None)
        self.host_map.add("layer_editor", position="bottomright", layer_dict=metadata)

    def _delete_layer(self) -> None:
        self.host_map.remove_layer(self.layer)


@Theme.apply
class LayerManager(anywidget.AnyWidget):
    """A layer manager widget for geemap."""

    _esm = pathlib.Path(__file__).parent / "static" / "layer_manager.js"

    # Whether all layers should be visible or not. Represented as a checkbox in the UI.
    visible = traitlets.Bool(True).tag(sync=True)

    # Child widgets in the container. Using a tuple here to force reassignment to update
    # the list. When a proper notifying-list trait exists, use that instead.
    children = TypedTuple(
        trait=traitlets.Instance(ipywidgets.Widget),
        help="List of widget children",
    ).tag(sync=True, **ipywidgets.widget_serialization)

    def __init__(self, host_map: "core.MapInterface"):
        super().__init__()
        self.host_map = host_map
        if not host_map:
            raise ValueError("Must pass a valid map when creating a layer manager.")

    def refresh_layers(self) -> None:
        """Refresh the layers in the layer manager.

        Uses the map interface to pull active layers. This function must be called
        whenever a layer is added or removed on the map.
        """
        self.children = list(map(self._create_row_widget, self.host_map.layers))

    def _create_row_widget(self, layer: Any) -> LayerManagerRow:
        return LayerManagerRow(self.host_map, layer)

    @traitlets.observe("visible")
    def _observe_visible(self, change: Dict[str, Any]) -> None:
        # When the `visible` property changes, propagate that change to all children.
        if (visible := change.get("new")) is not None:
            for child in self.children:
                child.visible = visible


@Theme.apply
class BasemapSelector(anywidget.AnyWidget):
    """Widget for selecting a basemap."""

    _esm = pathlib.Path(__file__).parent / "static" / "basemap_selector.js"

    # The list of basemap names to make available for selection.
    basemaps = traitlets.List([]).tag(sync=True)

    # The currently selected basemap value.
    value = traitlets.Unicode("").tag(sync=True)

    def __init__(self, basemaps: List[str], value: str):
        """Creates a widget for selecting a basemap.

        Args:
            basemaps (list): The list of basemap names to make available for selection.
            value (str): The default value from basemaps to select.
        """
        super().__init__()
        self.on_close = None
        self.on_basemap_changed = None
        self.basemaps = basemaps
        self.value = value
        self._setup_event_listeners()

    def _setup_event_listeners(self) -> None:
        self.on_msg(self._handle_message_event)

    def _handle_message_event(
        self, widget: ipywidgets.Widget, content: Dict[str, Any], buffers: List[Any]
    ) -> None:
        del widget, buffers  # Unused
        if content.get("type") == "click":
            msg_id = content.get("id", "")
            if msg_id == "close":
                self.cleanup()

    @traitlets.observe("value")
    def _observe_value(self, change: Dict[str, Any]) -> None:
        if (value := change.get("new")) is not None and self.on_basemap_changed:
            self.on_basemap_changed(value)

    def cleanup(self) -> None:
        """Cleans up the widget by calling the on_close callback if set."""
        if self.on_close:
            self.on_close()


# Type alias for backwards compatibility.
Basemap = BasemapSelector


@Theme.apply
class LayerEditor(ipywidgets.VBox):
    """Widget for displaying and editing layer visualization properties."""

    def __init__(self, host_map: "geemap.Map", layer_dict: Optional[Dict[str, Any]]):
        """Initializes a layer editor widget.

        Args:
            host_map (geemap.Map): The geemap.Map object.
            layer_dict (Optional[Dict[str, Any]]): The layer object to edit.
        """

        self.on_close = None

        self._host_map = host_map
        if not host_map:
            raise ValueError(
                f"Must pass a valid map when creating a {self.__class__.__name__} widget."
            )

        self._toggle_button = ipywidgets.ToggleButton(
            value=True,
            tooltip="Layer editor",
            icon="gear",
            layout=ipywidgets.Layout(
                width="28px", height="28px", padding="0px 0 0 3px"
            ),
        )
        self._toggle_button.observe(self._on_toggle_click, "value")

        self._close_button = ipywidgets.Button(
            tooltip="Close the vis params dialog",
            icon="times",
            button_style="primary",
            layout=ipywidgets.Layout(width="28px", height="28px", padding="0"),
        )
        self._close_button.on_click(self._on_close_click)

        layout = ipywidgets.Layout(width="95px")
        self._import_button = ipywidgets.Button(
            description="Import",
            button_style="primary",
            tooltip="Import vis params to notebook",
            layout=layout,
        )
        self._apply_button = ipywidgets.Button(
            description="Apply", tooltip="Apply vis params to the layer", layout=layout
        )
        self._import_button.on_click(self._on_import_click)
        self._apply_button.on_click(self._on_apply_click)

        self._label = ipywidgets.Label(
            value="Layer name",
            layout=ipywidgets.Layout(max_width="250px", padding="1px 8px 0 4px"),
        )
        self._embedded_widget = ipywidgets.Label(value="Vis params are uneditable")
        if layer_dict is not None:
            self._ee_object = layer_dict["ee_object"]
            if isinstance(self._ee_object, (ee.Feature, ee.Geometry)):
                self._ee_object = ee.FeatureCollection(self._ee_object)

            self._ee_layer = layer_dict["ee_layer"]
            self._label.value = self._ee_layer.name
            if isinstance(self._ee_object, ee.FeatureCollection):
                self._embedded_widget = _VectorLayerEditor(
                    host_map=host_map, layer_dict=layer_dict
                )
            elif isinstance(self._ee_object, ee.Image):
                self._embedded_widget = _RasterLayerEditor(
                    host_map=host_map, layer_dict=layer_dict
                )

        super().__init__(children=[])
        self._on_toggle_click({"new": True})

    def _on_toggle_click(self, change: Dict[str, Any]) -> None:
        """Handles the toggle button click event.

        Args:
            change (Dict[str, Any]): The change event arguments.
        """
        if change["new"]:
            self.children = [
                ipywidgets.HBox([self._close_button, self._toggle_button, self._label]),
                self._embedded_widget,
                ipywidgets.HBox([self._import_button, self._apply_button]),
            ]
        else:
            self.children = [
                ipywidgets.HBox([self._close_button, self._toggle_button, self._label]),
            ]

    def _on_import_click(self, _) -> None:
        """Handles the import button click event."""
        self._embedded_widget.on_import_click()

    def _on_apply_click(self, _) -> None:
        """Handles the apply button click event."""
        self._embedded_widget.on_apply_click()

    def _on_close_click(self, _) -> None:
        """Handles the close button click event."""
        if self.on_close:
            self.on_close()


def _tokenize_legend_colors(string: str, delimiter: str = ",") -> List[str]:
    """Tokenizes a string of legend colors.

    Args:
        string (str): The string of legend colors.
        delimiter (str, optional): The delimiter used to split the string. Defaults to ",".

    Returns:
        List[str]: A list of hex color strings.
    """
    return coreutils.to_hex_colors([c.strip() for c in string.split(delimiter)])


def _tokenize_legend_labels(string: str, delimiter: str = ",") -> List[str]:
    """Tokenizes a string of legend labels.

    Args:
        string (str): The string of legend labels.
        delimiter (str, optional): The delimiter used to split the string. Defaults to ",".

    Returns:
        List[str]: A list of legend labels.
    """
    return [l.strip() for l in string.split(delimiter)]


@Theme.apply
class _RasterLayerEditor(ipywidgets.VBox):
    """Widget for displaying and editing layer visualization properties for raster layers."""

    def __init__(self, host_map: "geemap.Map", layer_dict: Dict[str, Any]):
        """Initializes a raster layer editor widget.

        Args:
            host_map (geemap.Map): The geemap.Map object.
            layer_dict (Dict[str, Any]): The layer object to edit.
        """
        self._host_map = host_map
        self._layer_dict = layer_dict

        self._ee_object = layer_dict["ee_object"]
        self._ee_layer = layer_dict["ee_layer"]
        self._vis_params = layer_dict["vis_params"]

        self._layer_name = self._ee_layer.name
        self._layer_opacity = self._ee_layer.opacity

        self._min_value = 0
        self._max_value = 100
        self._sel_bands = None
        self._layer_palette = []
        self._layer_gamma = 1
        self._left_value = 0
        self._right_value = 10000

        band_names = self._ee_object.bandNames().getInfo()
        self._band_count = len(band_names)

        if "min" in self._vis_params.keys():
            self._min_value = self._vis_params["min"]
            if self._min_value < self._left_value:
                self._left_value = self._min_value - self._max_value
        if "max" in self._vis_params.keys():
            self._max_value = self._vis_params["max"]
            self._right_value = 2 * self._max_value
        if "gamma" in self._vis_params.keys():
            if isinstance(self._vis_params["gamma"], list):
                self._layer_gamma = self._vis_params["gamma"][0]
            else:
                self._layer_gamma = self._vis_params["gamma"]
        if "bands" in self._vis_params.keys():
            self._sel_bands = self._vis_params["bands"]
        if "palette" in self._vis_params.keys():
            self._layer_palette = [
                color.replace("#", "") for color in list(self._vis_params["palette"])
            ]

        # ipywidgets doesn't support horizontal radio buttons
        # (https://github.com/jupyter-widgets/ipywidgets/issues/1247). Instead,
        # use two individual radio buttons with some hackery.
        self._grayscale_radio_button = ipywidgets.RadioButtons(
            options=["1 band (Grayscale)"],
            layout={"width": "max-content", "margin": "0 16px 0 0"},
        )
        self._rgb_radio_button = ipywidgets.RadioButtons(
            options=["3 bands (RGB)"], layout={"width": "max-content"}
        )
        self._grayscale_radio_button.index = None
        self._rgb_radio_button.index = None

        band_dropdown_layout = ipywidgets.Layout(width="98px")
        self._band_1_dropdown = ipywidgets.Dropdown(
            options=band_names, value=band_names[0], layout=band_dropdown_layout
        )
        self._band_2_dropdown = ipywidgets.Dropdown(
            options=band_names, value=band_names[0], layout=band_dropdown_layout
        )
        self._band_3_dropdown = ipywidgets.Dropdown(
            options=band_names, value=band_names[0], layout=band_dropdown_layout
        )
        self._bands_hbox = ipywidgets.HBox(layout=ipywidgets.Layout(margin="0 0 6px 0"))

        self._color_picker = ipywidgets.ColorPicker(
            concise=False,
            value="#000000",
            layout=ipywidgets.Layout(width="116px"),
            style={"description_width": "initial"},
        )

        self._add_color_button = ipywidgets.Button(
            icon="plus",
            tooltip="Add a hex color string to the palette",
            layout=ipywidgets.Layout(width="32px"),
        )
        self._del_color_button = ipywidgets.Button(
            icon="minus",
            tooltip="Remove a hex color string from the palette",
            layout=ipywidgets.Layout(width="32px"),
        )
        self._reset_color_button = ipywidgets.Button(
            icon="eraser",
            tooltip="Remove all color strings from the palette",
            layout=ipywidgets.Layout(width="34px"),
        )
        self._add_color_button.on_click(self._add_color_clicked)
        self._del_color_button.on_click(self._del_color_clicked)
        self._reset_color_button.on_click(self._reset_color_clicked)

        self._classes_dropdown = ipywidgets.Dropdown(
            options=["Any"] + [str(i) for i in range(3, 13)],
            description="Classes:",
            layout=ipywidgets.Layout(width="115px"),
            style={"description_width": "initial"},
        )
        self._classes_dropdown.observe(self._classes_changed, "value")

        self._colormap_dropdown = ipywidgets.Dropdown(
            options=self._get_colormaps(),
            value=None,
            description="Colormap:",
            layout=ipywidgets.Layout(width="181px"),
            style={"description_width": "initial"},
        )
        self._colormap_dropdown.observe(self._colormap_changed, "value")

        self._palette_label = ipywidgets.Text(
            value=", ".join(self._layer_palette),
            placeholder="List of hex color code (RRGGBB)",
            description="Palette:",
            tooltip="Enter a list of hex color code (RRGGBB)",
            layout=ipywidgets.Layout(width="300px"),
            style={"description_width": "initial"},
        )

        self._stretch_dropdown = ipywidgets.Dropdown(
            options={
                "Custom": {},
                "1 σ": {"sigma": 1},
                "2 σ": {"sigma": 2},
                "3 σ": {"sigma": 3},
                "90%": {"percent": 0.90},
                "98%": {"percent": 0.98},
                "100%": {"percent": 1.0},
            },
            description="Stretch:",
            layout=ipywidgets.Layout(width="260px"),
            style={"description_width": "initial"},
        )

        self._stretch_button = ipywidgets.Button(
            disabled=True,
            tooltip="Re-calculate stretch",
            layout=ipywidgets.Layout(width="36px"),
            icon="refresh",
        )
        self._stretch_dropdown.observe(self._value_stretch_changed, names="value")
        self._stretch_button.on_click(self._update_stretch)

        self._value_range_slider = ipywidgets.FloatRangeSlider(
            value=[self._min_value, self._max_value],
            min=self._left_value,
            max=self._right_value,
            step=0.1,
            description="Range:",
            disabled=False,
            continuous_update=False,
            readout=True,
            readout_format=".1f",
            layout=ipywidgets.Layout(width="300px"),
            style={"description_width": "45px"},
        )

        self._opacity_slider = ipywidgets.FloatSlider(
            value=self._layer_opacity,
            min=0,
            max=1,
            step=0.01,
            description="Opacity:",
            continuous_update=False,
            readout=True,
            readout_format=".2f",
            layout=ipywidgets.Layout(width="320px"),
            style={"description_width": "50px"},
        )

        # ipywidgets doesn't support horizontal radio buttons
        # (https://github.com/jupyter-widgets/ipywidgets/issues/1247). Instead,
        # use two individual radio buttons with some hackery.
        self._palette_radio_button = ipywidgets.RadioButtons(
            options=["Palette"],
            layout={"width": "max-content", "margin": "2px 16px 0px 2px"},
        )
        self._gamma_radio_button = ipywidgets.RadioButtons(
            options=["Gamma"],
            layout={"width": "max-content"},
        )
        self._gamma_radio_button.index = None
        self._palette_radio_button.index = None

        self._gamma_slider = ipywidgets.FloatSlider(
            value=self._layer_gamma,
            min=0.1,
            max=10,
            step=0.01,
            description="Gamma:",
            continuous_update=False,
            readout=True,
            readout_format=".2f",
            layout=ipywidgets.Layout(width="320px"),
            style={"description_width": "50px"},
        )

        self._legend_checkbox = ipywidgets.Checkbox(
            value=False,
            description="Legend",
            indent=False,
            layout=ipywidgets.Layout(width="70px"),
        )

        self._linear_checkbox = ipywidgets.Checkbox(
            value=True,
            description="Linear colormap",
            indent=False,
            layout=ipywidgets.Layout(width="150px"),
        )
        self._step_checkbox = ipywidgets.Checkbox(
            value=False,
            description="Step colormap",
            indent=False,
            layout=ipywidgets.Layout(width="140px"),
        )
        self._linear_checkbox.observe(self._linear_checkbox_changed, "value")
        self._step_checkbox.observe(self._step_checkbox_changed, "value")

        self._legend_title_label = ipywidgets.Text(
            value="Legend",
            description="Legend title:",
            tooltip="Enter a title for the legend",
            layout=ipywidgets.Layout(width="300px"),
            style={"description_width": "initial"},
        )

        self._legend_labels_label = ipywidgets.Text(
            value="Class 1, Class 2, Class 3",
            description="Legend labels:",
            tooltip="Enter a a list of labels for the legend",
            layout=ipywidgets.Layout(width="300px"),
            style={"description_width": "initial"},
        )

        self._stretch_hbox = ipywidgets.HBox(
            [self._stretch_dropdown, self._stretch_button]
        )
        self._colormap_hbox = ipywidgets.HBox(
            [self._linear_checkbox, self._step_checkbox]
        )
        self._legend_vbox = ipywidgets.VBox()

        self._colorbar_output = ipywidgets.Output(
            layout=ipywidgets.Layout(height="60px", max_width="300px")
        )

        self._legend_checkbox.observe(self._legend_checkbox_changed, "value")

        children = []
        if self._band_count < 3:
            self._grayscale_radio_button.index = 0
            self._band_1_dropdown.layout.width = "300px"
            self._bands_hbox.children = [self._band_1_dropdown]
            if "palette" in self._vis_params:
                self._palette_radio_button.index = 0
            elif "gamma" in self._vis_params:
                self._gamma_radio_button.index = 0
            else:
                # Palette takes precedence.
                self._palette_radio_button.index = 0
            palette_selected = self._palette_radio_button.index == 0
            children = self._set_toolbar_layout(
                grayscale=True, palette=palette_selected
            )
            self._legend_checkbox.value = False

            if self._palette_label.value and "," in self._palette_label.value:
                colors = coreutils.to_hex_colors(
                    [color.strip() for color in self._palette_label.value.split(",")]
                )
                self._render_colorbar(colors)
        else:
            self._rgb_radio_button.index = 0
            sel_bands = self._sel_bands
            if (sel_bands is None) or (len(sel_bands) < 2):
                sel_bands = band_names[0:3]
            self._band_1_dropdown.value = sel_bands[0]
            self._band_2_dropdown.value = sel_bands[1]
            self._band_3_dropdown.value = sel_bands[2]
            self._bands_hbox.children = [
                self._band_1_dropdown,
                self._band_2_dropdown,
                self._band_3_dropdown,
            ]
            # We never show the palette in RGB mode.
            children = self._set_toolbar_layout(grayscale=False, palette=False)

        self._grayscale_radio_button.observe(
            self._grayscale_radio_observer, names=["value"]
        )
        self._rgb_radio_button.observe(self._rgb_radio_observer, names=["value"])
        self._gamma_radio_button.observe(self._gamma_radio_observer, names=["value"])
        self._palette_radio_button.observe(
            self._palette_radio_observer, names=["value"]
        )

        super().__init__(
            layout=ipywidgets.Layout(
                padding="5px 0px 5px 8px",  # top, right, bottom, left
                # width="330px",
                max_height="305px",
                overflow="auto",
                display="block",
            ),
            children=children,
        )

    def _value_stretch_changed(self, value: Dict[str, Any]) -> None:
        """Apply the selected stretch option and update widget states.

        Args:
            value (Dict[str, Any]): The change event dictionary containing the new value.
        """
        stretch_option = value["new"]

        if stretch_option:
            self._stretch_button.disabled = False
            self._value_range_slider.disabled = True
            self._update_stretch()
        else:
            self._stretch_button.disabled = True
            self._value_range_slider.disabled = False

    def _update_stretch(self, *args: Any) -> None:
        """Calculate and set the range slider by applying stretch parameters."""
        stretch_params = self._stretch_dropdown.value

        (s, w), (n, e) = self._host_map.bounds
        map_bbox = ee.Geometry.BBox(west=w, south=s, east=e, north=n)
        vis_bands = set((b.value for b in self._bands_hbox.children))
        min_val, max_val = self._ee_layer.calculate_vis_minmax(
            bounds=map_bbox, bands=vis_bands, **stretch_params
        )

        # Update in the correct order to avoid setting an invalid range
        if min_val > self._value_range_slider.max:
            self._value_range_slider.max = max_val
            self._value_range_slider.min = min_val
        else:
            self._value_range_slider.min = min_val
            self._value_range_slider.max = max_val

        self._value_range_slider.value = [min_val, max_val]

    def _set_toolbar_layout(
        self, grayscale: bool, palette: bool
    ) -> List[ipywidgets.Widget]:
        """Sets the layout of the toolbar based on grayscale and palette options.

        Args:
            grayscale (bool): Whether the grayscale option is selected.
            palette (bool): Whether the palette option is selected.

        Returns:
            List[ipywidgets.Widget]: The list of toolbar widgets.
        """
        tools = [
            ipywidgets.HBox([self._grayscale_radio_button, self._rgb_radio_button]),
            self._bands_hbox,
            self._stretch_hbox,
            self._value_range_slider,
            self._opacity_slider,
        ]
        if grayscale:
            inner_tools = []
            # These options are only available in grayscale.
            inner_tools.append(
                ipywidgets.HBox([self._palette_radio_button, self._gamma_radio_button])
            )
            # Show palette options if palette is selected, otherwise show gamma option.
            if palette:
                inner_tools += [
                    ipywidgets.HBox([self._classes_dropdown, self._colormap_dropdown]),
                    self._palette_label,
                    self._colorbar_output,
                    ipywidgets.HBox(
                        [
                            self._legend_checkbox,
                            self._color_picker,
                            self._add_color_button,
                            self._del_color_button,
                            self._reset_color_button,
                        ]
                    ),
                    self._legend_vbox,
                ]
            else:
                inner_tools.append(self._gamma_slider)
            tools.append(
                ipywidgets.VBox(
                    inner_tools,
                    layout=ipywidgets.Layout(
                        border="1px solid lightgray", margin="0 8px 0 0"
                    ),
                    padding="10px",
                )
            )
        else:
            # Palette option is not available in RGB mode.
            tools.append(self._gamma_slider)
        return tools

    def _get_colormaps(self) -> List[str]:
        """Gets the list of available colormaps.

        Returns:
            List[str]: The list of colormap names.
        """
        from matplotlib import pyplot  # pylint: disable=import-outside-toplevel

        colormap_options = pyplot.colormaps()
        colormap_options.sort()
        return colormap_options

    def _render_colorbar(self, colors: List[str]) -> None:
        """Renders a colorbar with the given colors.

        Args:
            colors (List[str]): The list of colors to use in the colorbar.
        """
        import matplotlib  # pylint: disable=import-outside-toplevel
        from matplotlib import pyplot  # pylint: disable=import-outside-toplevel

        colors = coreutils.to_hex_colors(colors)

        _, ax = pyplot.subplots(figsize=(4, 0.3))
        cmap = matplotlib.colors.LinearSegmentedColormap.from_list(
            "custom", colors, N=256
        )
        norm = matplotlib.colors.Normalize(
            vmin=self._value_range_slider.value[0],
            vmax=self._value_range_slider.value[1],
        )
        matplotlib.colorbar.ColorbarBase(
            ax, norm=norm, cmap=cmap, orientation="horizontal"
        )

        self._palette_label.value = ", ".join(colors)

        self._colorbar_output.clear_output()
        with self._colorbar_output:
            pyplot.show()

    def _classes_changed(self, change: Dict[str, Any]) -> None:
        """Handles changes to the classes dropdown.

        Args:
            change (Dict[str, Any]): The change event dictionary.
        """
        import matplotlib  # pylint: disable=import-outside-toplevel
        from matplotlib import pyplot  # pylint: disable=import-outside-toplevel

        if not change["new"]:
            return

        selected = change["owner"].value
        if self._colormap_dropdown.value is not None:
            n_class = None
            if selected != "Any":
                n_class = int(self._classes_dropdown.value)

            colors = pyplot.get_cmap(self._colormap_dropdown.value, n_class)
            cmap_colors = [
                matplotlib.colors.rgb2hex(colors(i))[1:] for i in range(colors.N)
            ]
            self._render_colorbar(cmap_colors)

            if self._palette_label.value and "," in self._palette_label.value:
                labels = [
                    f"Class {i+1}"
                    for i in range(len(self._palette_label.value.split(",")))
                ]
                self._legend_labels_label.value = ", ".join(labels)

    def _add_color_clicked(self, _) -> None:
        """Handles the add color button click event."""
        if self._color_picker.value is not None:
            if self._palette_label.value:
                self._palette_label.value += ", " + self._color_picker.value[1:]
            else:
                self._palette_label.value = self._color_picker.value[1:]

    def _del_color_clicked(self, _) -> None:
        """Handles the delete color button click event."""
        if "," in self._palette_label.value:
            items = [item.strip() for item in self._palette_label.value.split(",")]
            self._palette_label.value = ", ".join(items[:-1])
        else:
            self._palette_label.value = ""

    def _reset_color_clicked(self, _) -> None:
        """Handles the reset color button click event."""
        self._palette_label.value = ""

    def _linear_checkbox_changed(self, change: Dict[str, Any]) -> None:
        """Handles changes to the linear checkbox.

        Args:
            change (Dict[str, Any]): The change event dictionary.
        """
        if change["new"]:
            self._step_checkbox.value = False
            self._legend_vbox.children = [self._colormap_hbox]
        else:
            self._step_checkbox.value = True

    def _step_checkbox_changed(self, change: Dict[str, Any]) -> None:
        """Handles changes to the step checkbox.

        Args:
            change (Dict[str, Any]): The change event dictionary.
        """
        if change["new"]:
            self._linear_checkbox.value = False
            if len(self._layer_palette) > 0:
                self._legend_labels_label.value = ",".join(
                    ["Class " + str(i) for i in range(1, len(self._layer_palette) + 1)]
                )
            self._legend_vbox.children = [
                self._colormap_hbox,
                self._legend_title_label,
                self._legend_labels_label,
            ]
        else:
            self._linear_checkbox.value = True

    def _colormap_changed(self, change: Dict[str, Any]) -> None:
        """Handles changes to the colormap dropdown.

        Args:
            change (Dict[str, Any]): The change event dictionary.
        """
        import matplotlib  # pylint: disable=import-outside-toplevel
        from matplotlib import pyplot  # pylint: disable=import-outside-toplevel

        if change["new"]:
            n_class = None
            if self._classes_dropdown.value != "Any":
                n_class = int(self._classes_dropdown.value)

            colors = pyplot.get_cmap(self._colormap_dropdown.value, n_class)
            cmap_colors = [
                matplotlib.colors.rgb2hex(colors(i))[1:] for i in range(colors.N)
            ]
            self._render_colorbar(cmap_colors)

            if self._palette_label.value and "," in self._palette_label.value:
                labels = [
                    f"Class {i+1}"
                    for i in range(len(self._palette_label.value.split(",")))
                ]
                self._legend_labels_label.value = ", ".join(labels)

    def _get_vis_params_from_selection(self) -> Dict[str, Any]:
        """Gets the visualization parameters from the current selection.

        Returns:
            Dict[str, Any]: The visualization parameters.
        """
        vis = {}
        if self._grayscale_radio_button.index == 0:
            vis["bands"] = [self._band_1_dropdown.value]
            if self._palette_radio_button.index == 0:
                if self._palette_label.value:
                    vis["palette"] = [
                        c.strip() for c in self._palette_label.value.split(",")
                    ]
            else:
                vis["gamma"] = self._gamma_slider.value
        else:
            vis["bands"] = [
                self._band_1_dropdown.value,
                self._band_2_dropdown.value,
                self._band_3_dropdown.value,
            ]
            vis["gamma"] = self._gamma_slider.value

        vis["min"] = self._value_range_slider.value[0]
        vis["max"] = self._value_range_slider.value[1]
        return vis

    def on_import_click(self) -> None:
        """Handles the import button click event."""
        vis = self._get_vis_params_from_selection()

        coreutils.create_code_cell(f"vis_params = {str(vis)}")
        print(f"vis_params = {str(vis)}")

    def on_apply_click(self) -> None:
        """Handles the apply button click event."""
        vis = self._get_vis_params_from_selection()
        self._host_map.add_layer(
            self._ee_object, vis, self._layer_name, True, self._opacity_slider.value
        )
        self._ee_layer.visible = False

        if self._legend_checkbox.value:
            palette_str = self._palette_label.value
            if self._linear_checkbox.value:
                if palette_str:
                    colors = _tokenize_legend_colors(palette_str)
                    if hasattr(self._host_map, "_add_colorbar"):
                        # pylint: disable-next=protected-access
                        self._host_map._add_colorbar(
                            vis_params={
                                "palette": colors,
                                "min": self._value_range_slider.value[0],
                                "max": self._value_range_slider.value[1],
                            },
                            layer_name=self._layer_name,
                        )
            elif self._step_checkbox.value:
                labels_str = self._legend_labels_label.value
                if palette_str and labels_str:
                    colors = _tokenize_legend_colors(palette_str)
                    labels = _tokenize_legend_labels(labels_str)
                    if hasattr(self._host_map, "_add_legend"):
                        # pylint: disable-next=protected-access
                        self._host_map._add_legend(
                            title=self._legend_title_label.value,
                            layer_name=self._layer_name,
                            keys=labels,
                            colors=colors,
                        )
        else:
            if self._grayscale_radio_button.index == 0 and "palette" in vis:
                self._render_colorbar(vis["palette"])

    def _legend_checkbox_changed(self, change: Dict[str, Any]) -> None:
        """Handles changes to the legend checkbox.

        Args:
            change (Dict[str, Any]): The change event dictionary.
        """
        if change["new"]:
            self._linear_checkbox.value = True
            self._legend_vbox.children = [
                ipywidgets.HBox([self._linear_checkbox, self._step_checkbox]),
            ]
        else:
            self._legend_vbox.children = []

    def _render_grayscale_rgb_selection(self, grayscale: bool) -> None:
        """Renders the grayscale or RGB selection.

        Args:
            grayscale (bool): Whether the grayscale option is selected.
        """
        if grayscale:
            self._rgb_radio_button.unobserve(self._rgb_radio_observer, names=["value"])
            self._rgb_radio_button.index = None
            self._rgb_radio_button.observe(self._rgb_radio_observer, names=["value"])
            self._band_1_dropdown.layout.width = "300px"
            self._bands_hbox.children = [self._band_1_dropdown]
        else:
            self._grayscale_radio_button.unobserve(
                self._grayscale_radio_observer, names=["value"]
            )
            self._grayscale_radio_button.index = None
            self._grayscale_radio_button.observe(
                self._grayscale_radio_observer, names=["value"]
            )
            self._band_1_dropdown.layout.width = "98px"
            self._bands_hbox.children = [
                self._band_1_dropdown,
                self._band_2_dropdown,
                self._band_3_dropdown,
            ]

    def _enable_palette(self, enabled: bool) -> None:
        """Enables or disables the palette options.

        Args:
            enabled (bool): Whether to enable the palette options.
        """
        if enabled and not self._palette_label.value:
            # Only set this if it hasn't been overridden. Note that if no
            # palette was originally set, then this will be left blank here.
            self._palette_label.value = ", ".join(self._layer_palette)
        self._palette_label.disabled = not enabled
        self._color_picker.disabled = not enabled
        self._add_color_button.disabled = not enabled
        self._del_color_button.disabled = not enabled
        self._reset_color_button.disabled = not enabled

    def _render_palette(self, enabled: bool) -> None:
        """Renders the palette if enabled.

        Args:
            enabled (bool): Whether to render the palette.
        """
        if enabled:
            if self._palette_label.value and "," in self._palette_label.value:
                colors = [
                    color.strip() for color in self._palette_label.value.split(",")
                ]
                self._render_colorbar(colors)
        else:
            self._colorbar_output.clear_output()

    def _grayscale_radio_observer(self, _) -> None:
        """Observer for the grayscale radio button."""
        self._render_grayscale_rgb_selection(True)
        self._enable_palette(True)
        palette_selected = self._palette_radio_button.index == 0
        self._render_palette(palette_selected)
        self.children = self._set_toolbar_layout(
            grayscale=True, palette=palette_selected
        )

    def _rgb_radio_observer(self, _) -> None:
        """Observer for the RGB radio button."""
        self._render_grayscale_rgb_selection(False)
        self._enable_palette(False)
        self._render_palette(False)
        self.children = self._set_toolbar_layout(grayscale=False, palette=False)

    def _render_gamma_palette_selection(self, gamma: bool) -> None:
        """Renders the gamma or palette selection.

        Args:
            gamma (bool): Whether the gamma option is selected.
        """
        if gamma:
            self._palette_radio_button.unobserve(
                self._palette_radio_observer, names=["value"]
            )
            self._palette_radio_button.index = None
            self._palette_radio_button.observe(
                self._palette_radio_observer, names=["value"]
            )
        else:
            self._gamma_radio_button.unobserve(
                self._gamma_radio_observer, names=["value"]
            )
            self._gamma_radio_button.index = None
            self._gamma_radio_button.observe(
                self._gamma_radio_observer, names=["value"]
            )

    def _gamma_radio_observer(self, _) -> None:
        """Observer for the gamma radio button."""
        self._render_gamma_palette_selection(True)
        self._enable_palette(False)
        self._render_palette(False)
        grayscale = self._grayscale_radio_button.index == 0
        self.children = self._set_toolbar_layout(grayscale=grayscale, palette=False)

    def _palette_radio_observer(self, _) -> None:
        """Observer for the palette radio button."""
        self._render_gamma_palette_selection(False)
        self._enable_palette(True)
        self._render_palette(True)
        grayscale = self._grayscale_radio_button.index == 0
        self.children = self._set_toolbar_layout(grayscale=grayscale, palette=True)


@Theme.apply
class _VectorLayerEditor(ipywidgets.VBox):
    """Widget for displaying and editing layer visualization properties."""

    _POINT_SHAPES = [
        "circle",
        "square",
        "diamond",
        "cross",
        "plus",
        "pentagram",
        "hexagram",
        "triangle",
        "triangle_up",
        "triangle_down",
        "triangle_left",
        "triangle_right",
        "pentagon",
        "hexagon",
        "star5",
        "star6",
    ]

    @property
    def _layer_name(self) -> str:
        """Returns the name of the layer."""
        return self._ee_layer.name

    @property
    def _layer_opacity(self) -> float:
        """Returns the opacity of the layer."""
        return self._ee_layer.opacity

    def __init__(self, host_map: "geemap.Map", layer_dict: Dict[str, Any]):
        """Initializes a layer manager widget.

        Args:
            host_map (geemap.Map): The geemap.Map object.
            layer_dict (Dict[str, Any]): The layer object to edit.
        """

        self._host_map = host_map
        if not host_map:
            raise ValueError("Must pass a valid map when creating a layer manager.")

        self._layer_dict = layer_dict

        self._ee_object = layer_dict["ee_object"]
        if isinstance(self._ee_object, (ee.Feature, ee.Geometry)):
            self._ee_object = ee.FeatureCollection(self._ee_object)

        self._ee_layer = layer_dict["ee_layer"]

        self._new_layer_name = ipywidgets.Text(
            value=f"{self._layer_name} style",
            description="New layer name:",
            style={"description_width": "initial"},
        )

        self._color_picker = ipywidgets.ColorPicker(
            concise=False,
            value="#000000",
            description="Color:",
            layout=ipywidgets.Layout(width="140px"),
            style={"description_width": "initial"},
        )

        self._color_opacity_slider = ipywidgets.FloatSlider(
            value=self._layer_opacity,
            min=0,
            max=1,
            step=0.01,
            description="Opacity:",
            continuous_update=True,
            readout=False,
            layout=ipywidgets.Layout(width="130px"),
            style={"description_width": "50px"},
        )
        self._color_opacity_slider.observe(self._color_opacity_change, names="value")

        self._color_opacity_label = ipywidgets.Label(
            style={"description_width": "initial"},
            layout=ipywidgets.Layout(padding="0px"),
        )

        self._point_size_label = ipywidgets.IntText(
            value=3,
            description="Point size:",
            layout=ipywidgets.Layout(width="110px"),
            style={"description_width": "initial"},
        )

        self._point_shape_dropdown = ipywidgets.Dropdown(
            options=self._POINT_SHAPES,
            value="circle",
            description="Point shape:",
            layout=ipywidgets.Layout(width="185px"),
            style={"description_width": "initial"},
        )

        self._line_width_label = ipywidgets.IntText(
            value=2,
            description="Line width:",
            layout=ipywidgets.Layout(width="110px"),
            style={"description_width": "initial"},
        )

        self._line_type_label = ipywidgets.Dropdown(
            options=["solid", "dotted", "dashed"],
            value="solid",
            description="Line type:",
            layout=ipywidgets.Layout(width="185px"),
            style={"description_width": "initial"},
        )

        self._fill_color_picker = ipywidgets.ColorPicker(
            concise=False,
            value="#000000",
            description="Fill Color:",
            layout=ipywidgets.Layout(width="160px"),
            style={"description_width": "initial"},
        )

        self._fill_color_opacity_slider = ipywidgets.FloatSlider(
            value=0.66,
            min=0,
            max=1,
            step=0.01,
            description="Opacity:",
            continuous_update=True,
            readout=False,
            layout=ipywidgets.Layout(width="110px"),
            style={"description_width": "50px"},
        )
        self._fill_color_opacity_slider.observe(
            self._fill_color_opacity_change, names="value"
        )

        self._fill_color_opacity_label = ipywidgets.Label(
            style={"description_width": "initial"},
            layout=ipywidgets.Layout(padding="0px"),
        )

        self._color_picker = ipywidgets.ColorPicker(
            concise=False,
            value="#000000",
            layout=ipywidgets.Layout(width="116px"),
            style={"description_width": "initial"},
        )

        self._add_color = ipywidgets.Button(
            icon="plus",
            tooltip="Add a hex color string to the palette",
            layout=ipywidgets.Layout(width="32px"),
        )
        self._del_color = ipywidgets.Button(
            icon="minus",
            tooltip="Remove a hex color string from the palette",
            layout=ipywidgets.Layout(width="32px"),
        )
        self._reset_color = ipywidgets.Button(
            icon="eraser",
            tooltip="Remove all color strings from the palette",
            layout=ipywidgets.Layout(width="34px"),
        )
        self._add_color.on_click(self._add_color_clicked)
        self._del_color.on_click(self._del_color_clicked)
        self._reset_color.on_click(self._reset_color_clicked)

        self._palette_label = ipywidgets.Text(
            value="",
            placeholder="List of hex code (RRGGBB) separated by comma",
            description="Palette:",
            tooltip="Enter a list of hex code (RRGGBB) separated by comma",
            layout=ipywidgets.Layout(width="300px"),
            style={"description_width": "initial"},
        )

        self._legend_title_label = ipywidgets.Text(
            value="Legend",
            description="Legend title:",
            tooltip="Enter a title for the legend",
            layout=ipywidgets.Layout(width="300px"),
            style={"description_width": "initial"},
        )

        self._legend_labels_label = ipywidgets.Text(
            value="Labels",
            description="Legend labels:",
            tooltip="Enter a a list of labels for the legend",
            layout=ipywidgets.Layout(width="300px"),
            style={"description_width": "initial"},
        )

        self._field_dropdown = ipywidgets.Dropdown(
            options=[],
            value=None,
            description="Field:",
            layout=ipywidgets.Layout(width="140px"),
            style={"description_width": "initial"},
        )
        self._field_dropdown.observe(self._field_changed, "value")

        self._field_values_dropdown = ipywidgets.Dropdown(
            options=[],
            value=None,
            description="Values:",
            layout=ipywidgets.Layout(width="156px"),
            style={"description_width": "initial"},
        )

        self._classes_dropdown = ipywidgets.Dropdown(
            options=["Any"] + [str(i) for i in range(3, 13)],
            description="Classes:",
            layout=ipywidgets.Layout(width="115px"),
            style={"description_width": "initial"},
        )
        self._colormap_dropdown = ipywidgets.Dropdown(
            options=["viridis"],
            value="viridis",
            description="Colormap:",
            layout=ipywidgets.Layout(width="181px"),
            style={"description_width": "initial"},
        )
        self._classes_dropdown.observe(self._classes_changed, "value")
        self._colormap_dropdown.observe(self._colormap_changed, "value")

        self._style_chk = ipywidgets.Checkbox(
            value=False,
            description="Style by attribute",
            indent=False,
            layout=ipywidgets.Layout(width="140px"),
        )
        self._legend_checkbox = ipywidgets.Checkbox(
            value=False,
            description="Legend",
            indent=False,
            layout=ipywidgets.Layout(width="70px"),
        )
        self._style_chk.observe(self._style_chk_changed, "value")
        self._legend_checkbox.observe(self._legend_chk_changed, "value")

        self._compute_label = ipywidgets.Label(value="")

        self._style_vbox = ipywidgets.VBox(
            [ipywidgets.HBox([self._style_chk, self._compute_label])]
        )

        self._colorbar_output = ipywidgets.Output(
            layout=ipywidgets.Layout(height="60px", width="300px")
        )

        is_point = coreutils.geometry_type(self._ee_object) in ["Point", "MultiPoint"]
        self._point_size_label.disabled = not is_point
        self._point_shape_dropdown.disabled = not is_point

        super().__init__(
            layout=ipywidgets.Layout(
                padding="5px 5px 5px 8px",
                # width="330px",
                max_height="250px",
                overflow="auto",
                display="block",
            ),
            children=[
                self._new_layer_name,
                ipywidgets.HBox(
                    [
                        self._color_picker,
                        self._color_opacity_slider,
                        self._color_opacity_label,
                    ]
                ),
                ipywidgets.HBox([self._point_size_label, self._point_shape_dropdown]),
                ipywidgets.HBox([self._line_width_label, self._line_type_label]),
                ipywidgets.HBox(
                    [
                        self._fill_color_picker,
                        self._fill_color_opacity_slider,
                        self._fill_color_opacity_label,
                    ]
                ),
                self._style_vbox,
            ],
        )

    def _get_vis_params(self) -> Dict[str, Any]:
        """Gets the visualization parameters for the layer.

        Returns:
            Dict[str, Any]: The visualization parameters.
        """
        vis = {}
        vis["color"] = self._color_picker.value[1:] + str(
            hex(int(self._color_opacity_slider.value * 255))
        )[2:].zfill(2)
        if coreutils.geometry_type(self._ee_object) in ["Point", "MultiPoint"]:
            vis["pointSize"] = self._point_size_label.value
            vis["pointShape"] = self._point_shape_dropdown.value
        vis["width"] = self._line_width_label.value
        vis["lineType"] = self._line_type_label.value
        vis["fillColor"] = self._fill_color_picker.value[1:] + str(
            hex(int(self._fill_color_opacity_slider.value * 255))
        )[2:].zfill(2)

        return vis

    def on_apply_click(self) -> None:
        """Handles the apply button click event."""
        self._compute_label.value = "Computing ..."

        if self._new_layer_name.value in self._host_map.ee_layers:
            old_layer = self._new_layer_name.value
            self._host_map.remove(old_layer)

        if not self._style_chk.value:
            vis = self._get_vis_params()
            self._host_map.add_layer(
                self._ee_object.style(**vis), {}, self._new_layer_name.value
            )
            self._ee_layer.visible = False
            self._compute_label.value = ""

        elif (
            self._style_chk.value
            and self._palette_label.value
            and "," in self._palette_label.value
        ):
            try:
                colors = ee.List(
                    [
                        color.strip()
                        + str(hex(int(self._fill_color_opacity_slider.value * 255)))[
                            2:
                        ].zfill(2)
                        for color in self._palette_label.value.split(",")
                    ]
                )
                arr = (
                    self._ee_object.aggregate_array(self._field_dropdown.value)
                    .distinct()
                    .sort()
                )
                fc = self._ee_object.map(
                    lambda f: f.set(
                        {"styleIndex": arr.indexOf(f.get(self._field_dropdown.value))}
                    )
                )
                step = arr.size().divide(colors.size()).ceil()
                fc = fc.map(
                    lambda f: f.set(
                        {
                            "style": {
                                "color": self._color_picker.value[1:]
                                + str(hex(int(self._color_opacity_slider.value * 255)))[
                                    2:
                                ].zfill(2),
                                "pointSize": self._point_size_label.value,
                                "pointShape": self._point_shape_dropdown.value,
                                "width": self._line_width_label.value,
                                "lineType": self._line_type_label.value,
                                "fillColor": colors.get(
                                    ee.Number(
                                        ee.Number(f.get("styleIndex")).divide(step)
                                    ).floor()
                                ),
                            }
                        }
                    )
                )

                self._host_map.add_layer(
                    fc.style(**{"styleProperty": "style"}),
                    {},
                    f"{self._new_layer_name.value}",
                )

                palette_str = self._palette_label.value
                labels_str = self._legend_labels_label.value
                if self._legend_checkbox.value and palette_str and labels_str:
                    colors = _tokenize_legend_colors(palette_str)
                    labels = _tokenize_legend_labels(labels_str)
                    if hasattr(self._host_map, "_add_legend"):
                        # pylint: disable-next=protected-access
                        self._host_map._add_legend(
                            title=self._legend_title_label.value,
                            layer_name=self._new_layer_name.value,
                            keys=labels,
                            colors=colors,
                        )
            except Exception as exc:
                self._compute_label.value = "Error: " + str(exc)

            self._ee_layer.visible = False
            self._compute_label.value = ""

    def _render_colorbar(self, colors: List[str]) -> None:
        """Renders a colorbar with the given colors.

        Args:
            colors (List[str]): The list of colors to use in the colorbar.
        """
        import matplotlib  # pylint: disable=import-outside-toplevel
        from matplotlib import pyplot  # pylint: disable=import-outside-toplevel

        colors = coreutils.to_hex_colors(colors)

        _, ax = pyplot.subplots(figsize=(4, 0.3))
        cmap = matplotlib.colors.LinearSegmentedColormap.from_list(
            "custom", colors, N=256
        )
        norm = matplotlib.colors.Normalize(vmin=0, vmax=1)
        matplotlib.colorbar.ColorbarBase(
            ax, norm=norm, cmap=cmap, orientation="horizontal"
        )

        self._palette_label.value = ", ".join(colors)
        self._colorbar_output.clear_output()
        with self._colorbar_output:
            pyplot.show()

    def _classes_changed(self, change: Dict[str, Any]) -> None:
        """Handles changes to the classes dropdown.

        Args:
            change (Dict[str, Any]): The change event dictionary.
        """
        import matplotlib  # pylint: disable=import-outside-toplevel
        from matplotlib import pyplot  # pylint: disable=import-outside-toplevel

        if change["new"]:
            selected = change["owner"].value
            if self._colormap_dropdown.value is not None:
                n_class = None
                if selected != "Any":
                    n_class = int(self._classes_dropdown.value)

                colors = pyplot.get_cmap(self._colormap_dropdown.value, n_class)
                cmap_colors = [
                    matplotlib.colors.rgb2hex(colors(i))[1:] for i in range(colors.N)
                ]
                self._render_colorbar(cmap_colors)

                if self._palette_label.value and "," in self._palette_label.value:
                    labels = [
                        f"Class {i+1}"
                        for i in range(len(self._palette_label.value.split(",")))
                    ]
                    self._legend_labels_label.value = ", ".join(labels)

    def _colormap_changed(self, change: Dict[str, Any]) -> None:
        """Handles changes to the colormap dropdown.

        Args:
            change (Dict[str, Any]): The change event dictionary.
        """
        import matplotlib  # pylint: disable=import-outside-toplevel
        from matplotlib import pyplot  # pylint: disable=import-outside-toplevel

        if change["new"]:
            n_class = None
            if self._classes_dropdown.value != "Any":
                n_class = int(self._classes_dropdown.value)

            colors = pyplot.get_cmap(self._colormap_dropdown.value, n_class)
            cmap_colors = [
                matplotlib.colors.rgb2hex(colors(i))[1:] for i in range(colors.N)
            ]
            self._render_colorbar(cmap_colors)

            if self._palette_label.value and "," in self._palette_label.value:
                labels = [
                    f"Class {i+1}"
                    for i in range(len(self._palette_label.value.split(",")))
                ]
                self._legend_labels_label.value = ", ".join(labels)

    def _fill_color_opacity_change(self, change: Dict[str, Any]) -> None:
        """Handles changes to the fill color opacity slider.

        Args:
            change (Dict[str, Any]): The change event dictionary.
        """
        self._fill_color_opacity_label.value = str(change["new"])

    def _color_opacity_change(self, change: Dict[str, Any]) -> None:
        """Handles changes to the color opacity slider.

        Args:
            change (Dict[str, Any]): The change event dictionary.
        """
        self._color_opacity_label.value = str(change["new"])

    def _add_color_clicked(self, _) -> None:
        """Handles the add color button click event."""
        if self._color_picker.value is not None:
            if self._palette_label.value:
                self._palette_label.value += ", " + self._color_picker.value[1:]
            else:
                self._palette_label.value = self._color_picker.value[1:]

    def _del_color_clicked(self, _) -> None:
        """Handles the delete color button click event."""
        if "," in self._palette_label.value:
            items = [item.strip() for item in self._palette_label.value.split(",")]
            self._palette_label.value = ", ".join(items[:-1])
        else:
            self._palette_label.value = ""

    def _reset_color_clicked(self, _) -> None:
        """Handles the reset color button click event."""
        self._palette_label.value = ""

    def _style_chk_changed(self, change: Dict[str, Any]) -> None:
        """Handles changes to the style checkbox.

        Args:
            change (Dict[str, Any]): The change event dictionary.
        """
        from matplotlib import pyplot  # pylint: disable=import-outside-toplevel

        if change["new"]:
            self._colorbar_output.clear_output()

            self._fill_color_picker.disabled = True
            colormap_options = pyplot.colormaps()
            colormap_options.sort()
            self._colormap_dropdown.options = colormap_options
            self._colormap_dropdown.value = "viridis"
            self._style_vbox.children = [
                ipywidgets.HBox([self._style_chk, self._compute_label]),
                ipywidgets.HBox([self._field_dropdown, self._field_values_dropdown]),
                ipywidgets.HBox([self._classes_dropdown, self._colormap_dropdown]),
                self._palette_label,
                self._colorbar_output,
                ipywidgets.HBox(
                    [
                        self._legend_checkbox,
                        self._color_picker,
                        self._add_color,
                        self._del_color,
                        self._reset_color,
                    ]
                ),
            ]
            self._compute_label.value = "Computing ..."

            self._field_dropdown.options = (
                ee.Feature(self._ee_object.first()).propertyNames().getInfo()
            )
            self._compute_label.value = ""
            self._classes_dropdown.value = "Any"
            self._legend_checkbox.value = False

        else:
            self._fill_color_picker.disabled = False
            self._style_vbox.children = [
                ipywidgets.HBox([self._style_chk, self._compute_label])
            ]
            self._compute_label.value = ""
            self._colorbar_output.clear_output()

    def _legend_chk_changed(self, change: Dict[str, Any]) -> None:
        """Handles changes to the legend checkbox.

        Args:
            change (Dict[str, Any]): The change event dictionary.
        """
        if change["new"]:
            self._style_vbox.children = list(self._style_vbox.children) + [
                ipywidgets.VBox([self._legend_title_label, self._legend_labels_label])
            ]

            if self._palette_label.value and "," in self._palette_label.value:
                labels = [
                    f"Class {i+1}"
                    for i in range(len(self._palette_label.value.split(",")))
                ]
                self._legend_labels_label.value = ", ".join(labels)

        else:
            self._style_vbox.children = [
                ipywidgets.HBox([self._style_chk, self._compute_label]),
                ipywidgets.HBox([self._field_dropdown, self._field_values_dropdown]),
                ipywidgets.HBox([self._classes_dropdown, self._colormap_dropdown]),
                self._palette_label,
                ipywidgets.HBox(
                    [
                        self._legend_checkbox,
                        self._color_picker,
                        self._add_color,
                        self._del_color,
                        self._reset_color,
                    ]
                ),
            ]

    def _field_changed(self, change: Dict[str, Any]) -> None:
        """Handles changes to the field dropdown.

        Args:
            change (Dict[str, Any]): The change event dictionary.
        """
        if change["new"]:
            self._compute_label.value = "Computing ..."
            options = self._ee_object.aggregate_array(
                self._field_dropdown.value
            ).getInfo()
            if options is not None:
                options = list(set(options))
                options.sort()

            self._field_values_dropdown.options = options
            self._compute_label.value = ""

    def on_import_click(self) -> None:
        """Handles the import button click event."""
        vis = self._get_vis_params()
        coreutils.create_code_cell(f"style = {str(vis)}")
        print(f"style = {str(vis)}")<|MERGE_RESOLUTION|>--- conflicted
+++ resolved
@@ -568,62 +568,6 @@
         self.on_close = None
 
         host_map.default_style = {"cursor": "crosshair"}
-<<<<<<< HEAD
-
-        left_padded_square = ipywidgets.Layout(
-            width="28px", height="28px", padding="0px 0px 0px 4px"
-        )
-
-        self.toolbar_button = ipywidgets.ToggleButton(
-            value=opened,
-            tooltip="Inspector",
-            icon="info",
-            layout=left_padded_square,
-        )
-        self.toolbar_button.observe(self._on_toolbar_btn_click, "value")
-
-        close_button = ipywidgets.ToggleButton(
-            value=False,
-            tooltip="Close the tool",
-            icon="times",
-            button_style="primary",
-            layout=left_padded_square,
-        )
-        close_button.observe(self._on_close_btn_click, "value")
-
-        point_checkbox = self._create_checkbox("Point", self._expand_point_tree)
-        pixels_checkbox = self._create_checkbox("Pixels", self._expand_pixels_tree)
-        objects_checkbox = self._create_checkbox("Objects", self._expand_objects_tree)
-        point_checkbox.observe(self._on_point_checkbox_changed, "value")
-        pixels_checkbox.observe(self._on_pixels_checkbox_changed, "value")
-        objects_checkbox.observe(self._on_objects_checkbox_changed, "value")
-        self.inspector_checks = ipywidgets.HBox(
-            children=[
-                ipywidgets.Label(
-                    "Expand", layout=ipywidgets.Layout(padding="0px 8px 0px 4px")
-                ),
-                point_checkbox,
-                pixels_checkbox,
-                objects_checkbox,
-            ]
-        )
-
-        if show_close_button:
-            self.toolbar_header = ipywidgets.HBox(
-                children=[close_button, self.toolbar_button]
-            )
-        else:
-            self.toolbar_header = ipywidgets.HBox(children=[self.toolbar_button])
-        self.tree_output = ipywidgets.VBox(
-            children=[],
-            layout=ipywidgets.Layout(
-                max_width="600px", max_height="300px", overflow="auto", display="block"
-            ),
-        )
-        self._clear_inspector_output()
-
-=======
->>>>>>> 2d270a4a
         host_map.on_interaction(self._on_map_interaction)
         self.on_msg(self._handle_message_event)
 
