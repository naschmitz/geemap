{
<<<<<<< HEAD
	"include": [
		"js",
	],
	"compilerOptions": {
		"target": "ES2020",
		"module": "ESNext",
		"lib": [
			"ES2020",
			"DOM",
			"DOM.Iterable"
		],
		"skipLibCheck": true,
		"moduleResolution": "bundler",
		"allowImportingTsExtensions": true,
		"resolveJsonModule": true,
		"isolatedModules": true,
		"noEmit": true,
		"strict": true,
		"sourceMap": true,
		"noUnusedLocals": true,
		"noUnusedParameters": true,
		"noFallthroughCasesInSwitch": true,
		"downlevelIteration": true,
		"experimentalDecorators": true,
		"emitDecoratorMetadata": true,
	}
=======
    "include": [
        "js"
    ],
    "compilerOptions": {
        "target": "ES2020",
        "module": "ESNext",
        "lib": [
            "ES2020",
            "DOM",
            "DOM.Iterable"
        ],
        "skipLibCheck": true,
        "moduleResolution": "bundler",
        "allowImportingTsExtensions": true,
        "resolveJsonModule": true,
        "isolatedModules": true,
        "noEmit": true,
        "strict": true,
        "noUnusedLocals": true,
        "noUnusedParameters": true,
        "noFallthroughCasesInSwitch": true,
        "downlevelIteration": true,
        "experimentalDecorators": true,
        "emitDecoratorMetadata": true
    }
>>>>>>> 25817a7d
}<|MERGE_RESOLUTION|>--- conflicted
+++ resolved
@@ -1,32 +1,4 @@
 {
-<<<<<<< HEAD
-	"include": [
-		"js",
-	],
-	"compilerOptions": {
-		"target": "ES2020",
-		"module": "ESNext",
-		"lib": [
-			"ES2020",
-			"DOM",
-			"DOM.Iterable"
-		],
-		"skipLibCheck": true,
-		"moduleResolution": "bundler",
-		"allowImportingTsExtensions": true,
-		"resolveJsonModule": true,
-		"isolatedModules": true,
-		"noEmit": true,
-		"strict": true,
-		"sourceMap": true,
-		"noUnusedLocals": true,
-		"noUnusedParameters": true,
-		"noFallthroughCasesInSwitch": true,
-		"downlevelIteration": true,
-		"experimentalDecorators": true,
-		"emitDecoratorMetadata": true,
-	}
-=======
     "include": [
         "js"
     ],
@@ -52,5 +24,4 @@
         "experimentalDecorators": true,
         "emitDecoratorMetadata": true
     }
->>>>>>> 25817a7d
 }